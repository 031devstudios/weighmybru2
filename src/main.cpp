--- conflicted
+++ resolved
@@ -32,9 +32,6 @@
 Display oledDisplay(sdaPin, sclPin, &scale, &flowRate);
 PowerManager powerManager(sleepTouchPin, &oledDisplay);
 BatteryMonitor batteryMonitor(batteryPin);
-<<<<<<< HEAD
-void setupWebServer(Scale &scale, FlowRate &flowRate, BluetoothScale &bluetoothScale, Display &display, BatteryMonitor &battery);
-=======
 void uiUpdate(void * parameter){
   TickType_t lastTick = xTaskGetTickCount();
   for(;;){
@@ -71,7 +68,6 @@
     xTaskDelayUntil(&lastTick, 50 / portTICK_PERIOD_MS);
   }
 }
->>>>>>> 210f2875
 void setup() {
   Serial.begin(115200);
   
