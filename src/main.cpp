--- conflicted
+++ resolved
@@ -1,4 +1,5 @@
 #include <WiFi.h>
+#include "WebServer.h"
 #include "WebServer.h"
 #include <ESPAsyncWebServer.h>
 #include <LittleFS.h>
@@ -32,7 +33,6 @@
 Display oledDisplay(sdaPin, sclPin, &scale, &flowRate);
 PowerManager powerManager(sleepTouchPin, &oledDisplay);
 BatteryMonitor batteryMonitor(batteryPin);
-<<<<<<< HEAD
 void uiUpdate(void * parameter){
   TickType_t lastTick = xTaskGetTickCount();
   for(;;){
@@ -97,9 +97,6 @@
         vTaskDelay(5000 / portTICK_PERIOD_MS);
     }
 } 
-=======
-void setupWebServer(Scale &scale, FlowRate &flowRate, BluetoothScale &bluetoothScale, Display &display, BatteryMonitor &battery);
->>>>>>> d7db9e3c
 void setup() {
   Serial.begin(115200);
   
