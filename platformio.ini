--- conflicted
+++ resolved
@@ -9,7 +9,6 @@
 ; https://docs.platformio.org/page/projectconf.html
 
 [env:esp32-s3-devkitc-1]
-<<<<<<< HEAD
 platform = https://github.com/pioarduino/platform-espressif32/releases/download/stable/platform-espressif32.zip
 custom_component_remove = espressif/esp_hosted
                           espressif/esp_wifi_remote
@@ -40,11 +39,6 @@
 custom_sdkconfig =
   CONFIG_PM_ENABLE=y
   CONFIG_FREERTOS_USE_TICKLESS_IDLE=y
-=======
-platform = espressif32
-board = esp32-s3-devkitc-1
-framework = arduino, espidf
->>>>>>> d7db9e3c
 monitor_speed = 115200
 board_build.embed_txtfiles =
     managed_components/espressif__esp_insights/server_certs/https_server.crt
